--- conflicted
+++ resolved
@@ -81,7 +81,6 @@
                              String startingAfter, String endingBefore);
 
     /**
-<<<<<<< HEAD
      * Get group metadata for ETag validation.
      * Verifies user has access and returns group with lastHangoutModified timestamp.
      * Lightweight check (2 RCUs: group metadata + membership check).
@@ -93,7 +92,8 @@
      * @throws NotFoundException if group does not exist
      */
     Group getGroupForEtagCheck(String groupId, String requestingUserId);
-=======
+
+    /**
      * Generate a new invite code for a group (members only).
      * Generates a unique code and returns it with a shareable URL.
      */
@@ -110,5 +110,4 @@
      * Validates the code and adds the user as a member.
      */
     GroupDTO joinGroupByInviteCode(String inviteCode, String userId);
->>>>>>> b8e0e9bd
 }